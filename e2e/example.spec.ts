--- conflicted
+++ resolved
@@ -3,22 +3,10 @@
 test("has title", async ({ page }) => {
   await page.goto("./")
 
-<<<<<<< HEAD
-  // Expect the homepage to have the correct title
-  await expect(page).toHaveTitle(/Bloomwell AI/)
-})
-
-test("displays homepage content", async ({ page }) => {
-  await page.goto("./")
-
-  // Expect the homepage heading to be visible
-  await expect(page.getByRole("heading", { name: "Welcome to Bloomwell AI" })).toBeVisible()
-=======
   // Check that the page loads with the correct title
   await expect(page).toHaveTitle(/Bloomwell AI/)
-  
+
   // Check that the homepage content is present
   await expect(page.locator("h1")).toContainText("Welcome to Bloomwell AI")
   await expect(page.locator("p")).toContainText("This is the homepage")
->>>>>>> 301f06d2
 })